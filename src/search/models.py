--- conflicted
+++ resolved
@@ -27,45 +27,9 @@
         return f"!{self.shortcut} -> {self.url_template}"
 
 
-<<<<<<< HEAD
-class BlockedDomain(models.Model):
-    """A domain that can be blocked from search results."""
-
-    domain = models.CharField(max_length=255, unique=True)
-
-    def __str__(self) -> str:
-        """Return string representation of BlockedDomain."""
-        return self.domain
-
-
-class BlockList(models.Model):
-    """A user's list of blocked domains."""
-
-    user: models.OneToOneField[AbstractUser] = models.OneToOneField(
-        settings.AUTH_USER_MODEL,
-        on_delete=models.CASCADE,
-        related_name="blocklist",
-    )
-    blocked_domains: models.ManyToManyField[BlockedDomain, BlockedDomain] = (
-        models.ManyToManyField(
-            BlockedDomain,
-            related_name="blocklists",
-            help_text="List of blocked domains",
-        )
-    )
-
-    def __str__(self) -> str:
-        """Return string representation of BlockList."""
-        return f"Block list for {self.user}"
-
-
-class SearchUser(AbstractUser):
-    """Custom user model for the search application."""
-=======
 class SearchUser(AbstractUser):
     default_search_engine_url = models.URLField(
         max_length=500,
         default="https://duckduckgo.com/?q={query}",
         help_text="Default search engine URL template. Use {query} as placeholder.",
-    )
->>>>>>> 4c40b9c3
+    )