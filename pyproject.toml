--- conflicted
+++ resolved
@@ -34,14 +34,9 @@
 exclude = ["migrations"]
 
 [tool.isort]
-<<<<<<< HEAD
-force_single_line=true
-line_length = 88
-=======
 force_single_line = true
 line_length = 88
 extend_skip_glob = ["*/.*", "*/migrations/*"]
->>>>>>> 4c40b9c3
 
 [tool.mypy]
 strict = true
@@ -72,18 +67,6 @@
 select = [ "ALL" ]
 ignore = [
     "COM812", # trailing commas, black takes care of this
-<<<<<<< HEAD
-]
-
-[tool.ruff.lint.per-file-ignores]
-"tests/**/*.py" = [
-  "S101",  # Use of assert detected, we use pytest so kind of obvious
-]
-
-[tool.docformatter]
-wrap-summaries = 88
-wrap-descriptions = 88
-=======
     "ANN",    # type annotations, mypy takes care of this
     "I001",   # import sorting, isort takes care of this
 ]
@@ -111,5 +94,4 @@
     "--cov=src",
     "--strict-markers",
     "--strict-config",
-]
->>>>>>> 4c40b9c3
+]